<<<<<<< HEAD
# Claude Configuration Module

Reusable Claude Code configuration, skills, agents, hooks, and utilities that can be shared across projects via git subtree.

## Overview

This module provides:
- **192 Agent Definitions** - Specialized AI agents for various domains
- **126 Skill Frameworks** - Reusable skill templates and patterns
- **16 Hook Scripts** - Log sanitization and session management
- **Utilities** - Parsers, filters, and core utilities
- **Configuration Templates** - Reusable configs and thresholds
- **Documentation** - Guides and reference materials

## Directory Structure

```
.claude/
├── README.md              # This file
├── SUBTREE_USAGE.md       # Git subtree usage guide
├── QUICK_START.md         # Quick start guide
├── agents/                # Agent definitions (192 files)
├── skills/                # Skill frameworks (126 files)
├── hooks/                  # Hook scripts (16 files)
├── lib/                    # Utilities and parsers (5 files)
├── config/                 # Configuration templates (6 files)
├── docs/                   # Documentation (5 files)
├── commands/               # Command templates (4 files)
├── expertise/              # Expertise docs (1 file)
└── tests/                  # Test scripts (1 file)
```

## Quick Start

### Using as Subtree

1. **Add to your repository**:
   ```bash
   git subtree add \
     --prefix=.claude \
     git@github.com:doctorduke/claude-config.git \
     main \
     --squash
   ```

2. **Configure hooks** (in Claude Code):
   ```bash
   /hooks
   # Add PostToolUse -> Bash -> .claude/hooks/sanitize_bash_output.sh
   ```

3. **Register agents**: Agents are automatically available in `agents/`

See [SUBTREE_USAGE.md](SUBTREE_USAGE.md) for detailed instructions.

## Components

### Agents (`agents/`)
192 specialized agent definitions covering:
- Development (backend-architect, frontend-developer, etc.)
- Architecture (ai-systems-architect, cloud-architect, etc.)
- Security (security-architect, security-auditor, etc.)
- Operations (devops-troubleshooter, incident-responder, etc.)
- Data & AI (data-scientist, mlops-engineer, ai-engineer, etc.)
- And many more...

### Skills (`skills/`)
126 skill framework files including:
- Architecture evaluation framework
- Multi-agent coordination framework
- Context engineering framework
- Security scanning suite
- Test-driven development framework
- And more...

### Hooks (`hooks/`)
16 hook scripts for:
- Log sanitization (PostToolUse)
- Token waste estimation (PreToolUse)
- Session management (SessionStart/End)
- And more...

### Utilities (`lib/`)
5 utility files:
- Parsers (npm, node, python, generic)
- Filters
- Core utilities

### Configuration (`config/`)
6 configuration files:
- Parser configurations
- Thresholds
- Templates

## Distribution

This module is designed to be distributed as a **Git subtree**, allowing it to maintain the same folder structure across repositories while enabling easy updates.

## Files NOT Included

These files are excluded from the subtree (project-specific):
- `logs/` - Generated log files
- `settings.local.json` - Local project settings
- `*.local.*` - Local configuration files
- `investigation-*.md` - Project-specific investigations
- `orchestration-*.md` - Project-specific docs

## Usage

### Automatic Agent Invocation
Claude Code automatically uses agents based on task context.

### Explicit Agent Invocation
```
"Use the backend-architect to design this API"
"Have the security-auditor scan for vulnerabilities"
```

### Custom Agents
Add custom agents locally:
```bash
# Create .claude/agents/my-agent.md
# This file stays local (not in subtree)
```

### Local Configuration
Use `settings.local.json` for project-specific settings:
```json
{
  "project": "my-project",
  "custom_settings": "value"
}
=======
# Claude Code Documentation Enforcement Hooks

This directory contains hooks for enforcing documentation standards in the umemee-v0 project.

## Purpose

The hooks in `hooks.mjs` enforce the following documentation requirements:
1. Every directory should have a `BRIEF.md` file describing its purpose
2. Every directory containing code must have a `CLAUDE.md` file with comprehensive development instructions
3. Documentation files must follow the required structure and quality standards

## Files

- **hooks.mjs** - Main hooks implementation with documentation enforcement logic
- **test-hooks.mjs** - Test script to validate hooks functionality and scan project compliance
- **settings.local.json** - Claude Code permissions configuration (NOT COMMITTED - see below)
- **commands/** - Slash commands for Claude Code workflows
- **agents/** - Specialized agent definitions (151 types)

## Hook Functions

### Directory Creation Hooks
- `preDirectoryCreate()` - Validates directory creation and warns about BRIEF.md requirement
- `postDirectoryCreate()` - Checks if BRIEF.md was created after directory creation

### File Operation Hooks
- `onFileChange()` - Ensures CLAUDE.md exists when code files are added to a directory
- `validateDocumentation()` - Validates structure and quality of documentation files

### Utility Functions
- `scanProjectDocumentation()` - Scans entire project for documentation compliance
- `initializeDocumentation()` - Creates template BRIEF.md and CLAUDE.md files
- `isCodeDirectory()` - Determines if a directory contains code files
- `validateBriefStructure()` - Validates BRIEF.md structure
- `validateClaudeStructure()` - Validates CLAUDE.md structure

## Testing

Run the test script to check documentation compliance:

```bash
node .claude/test-hooks.mjs
```

This will:
1. Scan the project for missing documentation
2. Validate existing documentation files
3. Test hook functionality
4. Provide a summary of issues found

## Documentation Standards

### BRIEF.md Requirements
- Must have at least one heading
- Minimum 50 characters of content
- At least 3 non-empty lines
- Should describe the directory's purpose and contents

### CLAUDE.md Requirements
Must include these sections:
- `## Purpose` - Module/directory purpose
- `## Dependencies` - Internal and external dependencies
- `## Key Files` - Important files and their roles
- `## Conventions` - Naming and code style guidelines

Additional recommended sections:
- `## Testing` - Testing approach and commands
- `## Common Tasks` - Frequent development tasks
- `## Gotchas` - Known issues and common mistakes
- `## Architecture Decisions` - Design rationale
- `## Performance Considerations`
- `## Security Notes`

## Enforcement Actions

The hooks log all enforcement actions with timestamps:
- `DIRECTORY_CREATE_ATTEMPT` - Directory creation detected
- `MISSING_BRIEF` - BRIEF.md not found
- `MISSING_CLAUDE` - CLAUDE.md not found in code directory
- `INVALID_BRIEF_STRUCTURE` - BRIEF.md validation failed
- `INVALID_CLAUDE_STRUCTURE` - CLAUDE.md validation failed
- `DOCUMENTATION_QUALITY_CHECK` - Documentation validation performed
- `PROJECT_SCAN_COMPLETE` - Full project scan completed
- `DOCUMENTATION_CREATED` - Documentation file created

## Skip Patterns

The following directories are automatically excluded from enforcement:
- `node_modules`
- `.git`
- `.claude`
- `dist`
- `build`
- `.next`
- `.turbo`
- `coverage`

## Usage Examples

### Initialize documentation for a directory
```javascript
import hooks from './.claude/hooks.mjs';

// Create both BRIEF.md and CLAUDE.md
await hooks.initializeDocumentation('/path/to/directory', 'both');

// Create only BRIEF.md
await hooks.initializeDocumentation('/path/to/directory', 'brief');
```

### Scan project for compliance
```javascript
import hooks from './.claude/hooks.mjs';

const result = await hooks.scanProjectDocumentation();
console.log(`Found ${result.summary.errors} errors and ${result.summary.warnings} warnings`);
```

### Validate a documentation file
```javascript
import hooks from './.claude/hooks.mjs';

const result = await hooks.validateDocumentation({
  filePath: '/path/to/CLAUDE.md'
});
if (result.status === 'error') {
  console.log('Validation errors:', result.errors);
}
```

## Slash Commands

Slash commands provide reusable workflow templates for Claude Code. Commands are markdown files in `.claude/commands/` directory.

### Available Commands

#### `/orchestrate {task}`
Activates multi-agent orchestration mode for complex multi-phase tasks.

**When to use**:
- Tasks requiring 3+ specialized agents
- Multi-step workflows with dependencies
- Long-running execution needing resumability
- Tasks requiring autonomous error recovery

**Usage**:
```
/orchestrate Migrate authentication from JWT to OAuth2
```

**What it does**:
1. Selects a coordination pattern based on task characteristics
2. Breaks task into logical phases using the pattern
3. Detects existing state from `.task-state/` markers
4. Spawns specialized agents (parallel or sequential)
5. Validates outputs after each phase
6. Handles errors autonomously (analyze → retry → escalate)
7. Creates state markers for resumability
8. Reports progress and pauses only for user input

**Features**:
- State-based resumption (can pause/resume anytime)
- Parallel execution of independent tasks
- Autonomous error recovery with error-detective agent
- Access to 151 specialized agent types
- Validation gates between phases

#### `/orchestrate-append`
Converts existing conversation into orchestrated multi-agent workflow.

**When to use**:
- Mid-conversation when task complexity increases
- When discussion reveals multi-step implementation needed
- To add structure to exploratory work

**Usage**:
```
[After discussing a complex feature...]
/orchestrate-append
>>>>>>> 5334742f
```
This file is gitignored and stays local.

## Updates

<<<<<<< HEAD
### Pull Updates
```bash
git subtree pull \
  --prefix=.claude \
  git@github.com:doctorduke/claude-config.git \
  main \
  --squash
```

### Push Changes Back
```bash
git subtree push \
  --prefix=.claude \
  git@github.com:doctorduke/claude-config.git \
  main
```

## See Also

- [Subtree Usage Guide](SUBTREE_USAGE.md)
- [Quick Start Guide](QUICK_START.md)
- [Documentation](docs/README.md)
=======
**What it does**:
1. Reviews conversation history
2. Synthesizes task and requirements
3. Defines execution phases from discussion
4. Applies orchestration loop to synthesized task

#### `/please-detail`
Comprehensive work assessment and documentation (existing command).

**Usage**:
```
/please-detail
```

#### `/expertise-please`
Forensic expertise investigation for complex problems (existing command).

**Usage**:
```
/expertise-please
```

### Creating Custom Commands

1. Create markdown file in `.claude/commands/`
2. File name becomes command (without .md extension)
3. File contents become the prompt template
4. Use `{task}` placeholder for user input after command

**Example** (`my-command.md`):
```markdown
# My Custom Workflow

Task: {task}

Execute the following steps:
1. Analyze the task
2. Execute implementation
3. Report results
```

**Usage**: `/my-command Implement feature X`

### Command Documentation

For detailed orchestration documentation:
- **Implementation Guide**: `docs/agent-coordination/_reference/implementation/orchestration-loop.md`
- **Prompt Templates**: `docs/agent-coordination/_reference/templates/orchestration-prompt.md`
- **ADR**: `docs/agent-coordination/_reference/adr/ADR-010-orchestration-loop-pattern.md`
- **Agent Registry**: `docs/agent-coordination/BRIEF.md` and `.claude/agents/`

## Integration with Claude Code

These hooks are designed to integrate with Claude Code's workflow:
1. When creating new directories, hooks provide reminders about documentation
2. When adding code files, hooks check for CLAUDE.md presence
3. Audit logs help track documentation compliance over time
4. Slash commands provide reusable workflow templates

## Maintenance

To update documentation requirements:
1. Edit validation functions in `hooks.mjs`
2. Update required sections arrays
3. Adjust minimum content lengths
4. Test changes with `node .claude/test-hooks.mjs`

---

## settings.local.json - Local Permissions Configuration

### Purpose

`settings.local.json` is a **developer-specific** file that grants Claude Code elevated permissions for development operations. This file is excluded from version control to prevent security risks and allow per-developer customization.

### Why Not Committed

**Security Concerns**:
- Grants broad permissions for bash commands, git operations, and file system access
- Permissions are environment-specific (developer machine, CI/CD, etc.)
- Committing would force all developers to use the same permission set
- Could expose unintended permission grants to code reviewers

**Developer Flexibility**:
- Each developer can customize permissions based on their workflow
- Local experimentation without affecting team
- Different permission requirements for different development tasks

### Location

`.claude/settings.local.json` is listed in `.gitignore` at line 75:
```
# Claude settings
.claude/settings.local.json
```

### Permissions Granted

This configuration grants Claude Code permission for:

#### Build & Package Management
- `Bash(node:*)` - Node.js execution
- `Bash(npm:*)` - npm commands
- `Bash(pnpm:*)` - pnpm package manager operations
- `Bash(pnpm install:*)` - Dependency installation
- `Bash(pnpm build:*)` - Build operations
- `Bash(pnpm typecheck:*)` - TypeScript validation
- `Bash(pnpm lint:*)` - Linting operations
- `Bash(pnpm test:*)` - Test execution
- `Bash(pnpm add:*)` - Add dependencies
- `Bash(pnpm view:*)` - View package info

#### Git Operations
- `Bash(git:*)` - Full git command suite including:
  - `git add`, `git commit`, `git push` - Version control
  - `git checkout`, `git fetch`, `git pull` - Branch operations
  - `git worktree` - Parallel development workflows
  - `git diff`, `git status` - Repository inspection
  - `git config`, `git rm`, `git stash` - Configuration and cleanup
  - `git subtree add` - External module integration

#### GitHub Integration
- `Bash(gh:*)` - GitHub CLI operations
- `mcp__github__*` - GitHub MCP server tools:
  - Pull request operations (get, create, review, merge)
  - Issue management (get, create, update, comment)
  - Repository operations

#### File System Operations
- `Bash(cat:*)`, `Bash(grep:*)`, `Bash(find:*)` - File reading/searching
- `Bash(echo:*)`, `Bash(mkdir:*)`, `Bash(mv:*)` - File manipulation
- `Bash(chmod:*)` - Permission changes
- `mcp__filesystem__*` - Filesystem MCP server tools
- `Read(//private/tmp/**)` - Temporary file access

#### Development Tools
- `Bash(npx:*)` - Package execution (create-expo-app, create-next-app, etc.)
- `Bash(python3:*)` - Python script execution
- `Bash(for:*)`, `Bash(while:*)`, `Bash(do:*)` - Shell scripting constructs
- `Bash(awk:*)`, `Bash(tail:*)` - Text processing
- `WebSearch`, `WebFetch(domain:github.com)` - Web operations

#### Quality Assurance
- `Bash(pnpm eslint:*)` - ESLint execution
- `Bash(pnpm fix:newlines:*)` - Newline fixing automation
- `Bash(pnpm lint:newlines:*)` - Newline validation

### Creating Your Own settings.local.json

1. **Copy from template** (if one exists in repository documentation)
2. **Start minimal** and add permissions as needed:
```json
{
  "permissions": {
    "allow": [
      "Bash(git status)",
      "Bash(pnpm build:*)",
      "WebSearch"
    ],
    "deny": [],
    "ask": []
  }
}
```

3. **Grant permissions incrementally**:
   - Start with read-only operations (`git status`, `cat`, `grep`)
   - Add build operations when needed (`pnpm build`, `pnpm test`)
   - Add write operations carefully (`git commit`, `git push`)

4. **Use wildcards wisely**:
   - `Bash(pnpm:*)` grants ALL pnpm commands
   - `Bash(pnpm build:*)` grants only `pnpm build` with any arguments
   - More specific is safer

### Security Best Practices

**DO**:
- Keep `settings.local.json` in `.gitignore`
- Review permissions periodically
- Use specific patterns over wildcards when possible
- Document why broad permissions are granted (like this section)
- Test with minimal permissions first

**DON'T**:
- Commit `settings.local.json` to version control
- Grant `Bash(*:*)` without understanding implications
- Share your local settings file with untrusted parties
- Use production credentials in local settings

### Troubleshooting

**Permission Denied Errors**:
1. Check if command is in `settings.local.json` allow list
2. Add specific command pattern (e.g., `Bash(git commit:*)`)
3. Test with minimal pattern first, expand if needed

**Settings Not Taking Effect**:
1. Verify file is at `.claude/settings.local.json`
2. Check JSON syntax is valid
3. Restart Claude Code session
4. Check Claude Code logs for parsing errors
>>>>>>> 5334742f

### Related Documentation

<<<<<<< HEAD
See repository LICENSE file.
=======
- Claude Code documentation: https://docs.anthropic.com/claude/docs
- Project CLAUDE.md: `/CLAUDE.md`
- Git workflow: `tools/worktree/CLAUDE.md`, `tools/subtree/CLAUDE.md`
>>>>>>> 5334742f
<|MERGE_RESOLUTION|>--- conflicted
+++ resolved
@@ -1,137 +1,3 @@
-<<<<<<< HEAD
-# Claude Configuration Module
-
-Reusable Claude Code configuration, skills, agents, hooks, and utilities that can be shared across projects via git subtree.
-
-## Overview
-
-This module provides:
-- **192 Agent Definitions** - Specialized AI agents for various domains
-- **126 Skill Frameworks** - Reusable skill templates and patterns
-- **16 Hook Scripts** - Log sanitization and session management
-- **Utilities** - Parsers, filters, and core utilities
-- **Configuration Templates** - Reusable configs and thresholds
-- **Documentation** - Guides and reference materials
-
-## Directory Structure
-
-```
-.claude/
-├── README.md              # This file
-├── SUBTREE_USAGE.md       # Git subtree usage guide
-├── QUICK_START.md         # Quick start guide
-├── agents/                # Agent definitions (192 files)
-├── skills/                # Skill frameworks (126 files)
-├── hooks/                  # Hook scripts (16 files)
-├── lib/                    # Utilities and parsers (5 files)
-├── config/                 # Configuration templates (6 files)
-├── docs/                   # Documentation (5 files)
-├── commands/               # Command templates (4 files)
-├── expertise/              # Expertise docs (1 file)
-└── tests/                  # Test scripts (1 file)
-```
-
-## Quick Start
-
-### Using as Subtree
-
-1. **Add to your repository**:
-   ```bash
-   git subtree add \
-     --prefix=.claude \
-     git@github.com:doctorduke/claude-config.git \
-     main \
-     --squash
-   ```
-
-2. **Configure hooks** (in Claude Code):
-   ```bash
-   /hooks
-   # Add PostToolUse -> Bash -> .claude/hooks/sanitize_bash_output.sh
-   ```
-
-3. **Register agents**: Agents are automatically available in `agents/`
-
-See [SUBTREE_USAGE.md](SUBTREE_USAGE.md) for detailed instructions.
-
-## Components
-
-### Agents (`agents/`)
-192 specialized agent definitions covering:
-- Development (backend-architect, frontend-developer, etc.)
-- Architecture (ai-systems-architect, cloud-architect, etc.)
-- Security (security-architect, security-auditor, etc.)
-- Operations (devops-troubleshooter, incident-responder, etc.)
-- Data & AI (data-scientist, mlops-engineer, ai-engineer, etc.)
-- And many more...
-
-### Skills (`skills/`)
-126 skill framework files including:
-- Architecture evaluation framework
-- Multi-agent coordination framework
-- Context engineering framework
-- Security scanning suite
-- Test-driven development framework
-- And more...
-
-### Hooks (`hooks/`)
-16 hook scripts for:
-- Log sanitization (PostToolUse)
-- Token waste estimation (PreToolUse)
-- Session management (SessionStart/End)
-- And more...
-
-### Utilities (`lib/`)
-5 utility files:
-- Parsers (npm, node, python, generic)
-- Filters
-- Core utilities
-
-### Configuration (`config/`)
-6 configuration files:
-- Parser configurations
-- Thresholds
-- Templates
-
-## Distribution
-
-This module is designed to be distributed as a **Git subtree**, allowing it to maintain the same folder structure across repositories while enabling easy updates.
-
-## Files NOT Included
-
-These files are excluded from the subtree (project-specific):
-- `logs/` - Generated log files
-- `settings.local.json` - Local project settings
-- `*.local.*` - Local configuration files
-- `investigation-*.md` - Project-specific investigations
-- `orchestration-*.md` - Project-specific docs
-
-## Usage
-
-### Automatic Agent Invocation
-Claude Code automatically uses agents based on task context.
-
-### Explicit Agent Invocation
-```
-"Use the backend-architect to design this API"
-"Have the security-auditor scan for vulnerabilities"
-```
-
-### Custom Agents
-Add custom agents locally:
-```bash
-# Create .claude/agents/my-agent.md
-# This file stays local (not in subtree)
-```
-
-### Local Configuration
-Use `settings.local.json` for project-specific settings:
-```json
-{
-  "project": "my-project",
-  "custom_settings": "value"
-}
-=======
 # Claude Code Documentation Enforcement Hooks
 
 This directory contains hooks for enforcing documentation standards in the umemee-v0 project.
@@ -311,36 +177,8 @@
 ```
 [After discussing a complex feature...]
 /orchestrate-append
->>>>>>> 5334742f
-```
-This file is gitignored and stays local.
-
-## Updates
-
-<<<<<<< HEAD
-### Pull Updates
-```bash
-git subtree pull \
-  --prefix=.claude \
-  git@github.com:doctorduke/claude-config.git \
-  main \
-  --squash
-```
-
-### Push Changes Back
-```bash
-git subtree push \
-  --prefix=.claude \
-  git@github.com:doctorduke/claude-config.git \
-  main
-```
-
-## See Also
-
-- [Subtree Usage Guide](SUBTREE_USAGE.md)
-- [Quick Start Guide](QUICK_START.md)
-- [Documentation](docs/README.md)
-=======
+```
+
 **What it does**:
 1. Reviews conversation history
 2. Synthesizes task and requirements
@@ -543,14 +381,9 @@
 2. Check JSON syntax is valid
 3. Restart Claude Code session
 4. Check Claude Code logs for parsing errors
->>>>>>> 5334742f
 
 ### Related Documentation
 
-<<<<<<< HEAD
-See repository LICENSE file.
-=======
 - Claude Code documentation: https://docs.anthropic.com/claude/docs
 - Project CLAUDE.md: `/CLAUDE.md`
-- Git workflow: `tools/worktree/CLAUDE.md`, `tools/subtree/CLAUDE.md`
->>>>>>> 5334742f
+- Git workflow: `tools/worktree/CLAUDE.md`, `tools/subtree/CLAUDE.md`